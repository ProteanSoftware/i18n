--- conflicted
+++ resolved
@@ -35,7 +35,7 @@
 
             foreach (var messages in locales.Select(locale => string.Format("{0}\\messages.po", locale)))
             {
-                if (File.Exists(messages))
+                if(File.Exists(messages))
                 {
                     // http://www.gnu.org/s/hello/manual/gettext/msgmerge-Invocation.html
                     var args = string.Format("{2} -U \"{0}\" \"{1}\"", messages, template, options);
@@ -51,13 +51,8 @@
         private static void CreateMessageTemplate(string path, string manifest, string options)
         {
             // http://www.gnu.org/s/hello/manual/gettext/xgettext-Invocation.html
-<<<<<<< HEAD
-            var args = string.Format("{2} -LC# -k_ --omit-header --from-code=UTF-8 -o\"{0}\\locale\\messages.pot\" -f\"{1}\"", path, manifest, options);
-            RunWithOutput("gettext\\xgettext.exe", args);
-=======
-            var args = string.Format("-LC# -k_ -k__ --omit-header --from-code=UTF-8 -o\"{0}\\locale\\messages.pot\" -f\"{1}\"", path, manifest);
-            RunWithOutput(path + "\\..\\gettext\\xgettext.exe", args); // Mark H bodge
->>>>>>> 5e7807ca
+            var args = string.Format("{2} -LC# -k_ -k__ --omit-header --from-code=UTF-8 -o\"{0}\\locale\\messages.pot\" -f\"{1}\"", path, manifest, options);
+            RunWithOutput("gettext\\xgettext.exe", args); // Mark H bodge
         }
 
         private static void RunWithOutput(string filename, string args)
@@ -88,14 +83,13 @@
         {
             var cs = Directory.GetFiles(path, "*.cs", SearchOption.AllDirectories);
             var razor = Directory.GetFiles(path, "*.cshtml", SearchOption.AllDirectories);
-            var files = (new[] { cs, razor }).SelectMany(f => f).ToList();
+            var files = (new[] {cs, razor}).SelectMany(f => f).ToList();
             var temp = Path.GetTempFileName();
-            using (var sw = File.CreateText(temp))
+            using(var sw = File.CreateText(temp))
             {
-                foreach (var file in files)
+                foreach(var file in files)
                 {
                     sw.WriteLine(file);
-                    // sw.WriteLine(".." + file.Replace(path, ""));
                 }
             }
             return temp;
